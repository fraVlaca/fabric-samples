--- conflicted
+++ resolved
@@ -13,19 +13,12 @@
 version '1.0-SNAPSHOT'
 
 dependencies {
-<<<<<<< HEAD
     implementation 'org.hyperledger.fabric-chaincode-java:fabric-chaincode-shim:2.2.0'
     implementation 'com.owlike:genson:1.6'
     implementation 'com.google.code.gson:gson:2.8.7'
     implementation 'com.fasterxml.jackson.core:jackson-databind:2.8.9'
     implementation 'io.vertx:vertx-core:3.5.3'
-=======
-    
-    implementation 'org.hyperledger.fabric-chaincode-java:fabric-chaincode-shim:2.+'
-    implementation 'org.json:json:+'
-    implementation 'com.owlike:genson:1.5'
-    testImplementation 'org.hyperledger.fabric-chaincode-java:fabric-chaincode-shim:2.+'
->>>>>>> 36fb3a92
+
     testImplementation 'org.junit.jupiter:junit-jupiter:5.4.2'
     testImplementation 'org.assertj:assertj-core:3.11.1'
     testImplementation 'org.mockito:mockito-core:2.+'
